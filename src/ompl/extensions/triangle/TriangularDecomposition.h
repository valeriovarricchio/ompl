--- conflicted
+++ resolved
@@ -57,26 +57,6 @@
             // TODO: Switch all geometry code to use boost::geometry.
             // This requires that we use boost version 1.47 or greater.
         public:
-<<<<<<< HEAD
-            virtual ~TriangularDecomposition()
-            {
-            }
-
-            virtual double getRegionVolume(unsigned int triID);
-
-            virtual void getNeighbors(unsigned int triID, std::vector<unsigned int>& neighbors) const;
-
-            virtual int locateRegion(const base::State *s) const;
-
-            virtual void sampleFromRegion(unsigned int triID, RNG &rng, std::vector<double>& coord) const;
-
-            //Debug method: prints this decomposition as a list of polygons
-            void print(std::ostream& out) const;
-
-
-        protected:
-=======
->>>>>>> eec0d2d1
             struct Vertex
             {
                 Vertex(void) {}
@@ -102,22 +82,15 @@
                 double volume;
             };
 
-<<<<<<< HEAD
-            /** \brief Constructor. Creates a TriangularDecomposition over the given bounds, which must be 2-dimensional.
-                The triangulation will respect any given obstacles, which are assumed to be convex polygons.
-             */
-            TriangularDecomposition(unsigned int dim, const base::RealVectorBounds &b,
-                const std::vector<Polygon>& holes = std::vector<Polygon>());
-=======
             /** \brief Creates a TriangularDecomposition over the given bounds, which must be 2-dimensional.
                 The underlying mesh will be a conforming Delaunay triangulation.
                 The triangulation will ignore any obstacles, given as a list of polygons.
                 The triangulation will respect the boundaries of any regions of interest, given as a list of
                 polygons. No two obstacles may overlap, and no two regions of interest may overlap.*/
             TriangularDecomposition(
-                const base::RealVectorBounds& bounds,
-                const std::vector<Polygon>& holes = std::vector<Polygon>(),
-                const std::vector<Polygon>& intRegs = std::vector<Polygon>()
+                const base::RealVectorBounds &bounds,
+                const std::vector<Polygon> &holes = std::vector<Polygon>(),
+                const std::vector<Polygon> &intRegs = std::vector<Polygon>()
             );
 
             virtual ~TriangularDecomposition(void);
@@ -127,7 +100,6 @@
             virtual double getRegionVolume(int triID);
 
             virtual void getNeighbors(int triID, std::vector<int>& neighbors) const;
->>>>>>> eec0d2d1
 
             virtual int locateRegion(const base::State* s) const;
 
@@ -171,11 +143,7 @@
             class LocatorGrid : public GridDecomposition
             {
             public:
-<<<<<<< HEAD
-                LocatorGrid(unsigned int len, const Decomposition *d) :
-=======
-                LocatorGrid(int len, const Decomposition* d) :
->>>>>>> eec0d2d1
+                LocatorGrid(int len, const Decomposition *d) :
                     GridDecomposition(len, d->getDimension(), d->getBounds()),
                     triDecomp(d)
                 {
@@ -194,11 +162,7 @@
                 {
                 }
 
-<<<<<<< HEAD
-                const std::vector<unsigned int>& locateTriangles(const base::State *s) const
-=======
-                const std::vector<int>& locateTriangles(const base::State* s) const
->>>>>>> eec0d2d1
+                const std::vector<int>& locateTriangles(const base::State *s) const
                 {
                     return regToTriangles_[locateRegion(s)];
                 }
